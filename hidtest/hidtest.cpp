/*******************************************************
 Windows HID simplification

 Alan Ott
 Signal 11 Software

 8/22/2009

 Copyright 2009, All Rights Reserved.
 
 This software may be used by anyone for any reason so
 long as this copyright notice remains intact.
********************************************************/

#include <windows.h>
#include <stdio.h>
#include <stdlib.h>
#include "hidapi.h"


int main(int argc, char* argv[])
{
	int res;
	unsigned char buf[65];
	#define MAX_STR 255
	wchar_t wstr[MAX_STR];
	int handle;
	int i;

	UNREFERENCED_PARAMETER(argc);
	UNREFERENCED_PARAMETER(argv);

	// Set up the command buffer.
	memset(buf,0x00,sizeof(buf));
	buf[0] = 0x01;
	buf[1] = 0x81;
	

	// Open the device using the VID, PID,
	// and optionally the Serial number.
	////handle = hid_open(0x4d8, 0x3f, L"12345");
	handle = hid_open(0x4d8, 0x3f, NULL);
<<<<<<< HEAD
	if (handle < 0) {
		printf("unable to open device\n");
		wprintf(L"Error: %s\n", hid_error(handle));
	}
=======
	if (handle < 0)
		printf("Unable to open device\n");
>>>>>>> 2fb125f4

	// Read the Manufacturer String
	wstr[0] = 0x0000;
	res = hid_get_manufacturer_string(handle, wstr, MAX_STR);
	if (res < 0)
		printf("Unable to read manufacturer string\n");
	wprintf(L"Manufacturer String: %s\n", wstr);

	// Read the Product String
	wstr[0] = 0x0000;
	res = hid_get_product_string(handle, wstr, MAX_STR);
	if (res < 0)
		printf("Unable to read product string\n");
	wprintf(L"Product String: %s\n", wstr);

	// Read the Serial Number String
	wstr[0] = 0x0000;
	res = hid_get_serial_number_string(handle, wstr, MAX_STR);
	if (res < 0)
		printf("Unable to read serial number string\n");
	wprintf(L"Serial Number String: (%d) %s\n", wstr[0], wstr);

	// Read Indexed String 1
	wstr[0] = 0x0000;
	res = hid_get_indexed_string(handle, 1, wstr, MAX_STR);
	if (res < 0)
		printf("Unable to read indexed string 1\n");
	wprintf(L"Indexed String 1: %s\n", wstr);

<<<<<<< HEAD
	// Set the hid_read() function to be non-blocking.
	hid_set_nonblocking(handle, 1);
	
	// Try to read from the device. There shoud be no
	// data here, but execution should not block.
	res = hid_read(handle, buf, 17);

	// Toggle LED (cmd 0x80)
=======
	// Toggle LED (cmd 0x80). The first byte is the report number (0x0).
	buf[0] = 0x0;
>>>>>>> 2fb125f4
	buf[1] = 0x80;
	res = hid_write(handle, buf, 17);
	if (res < 0) {
		printf("Unable to write()\n");
		printf("Error: %s\n", hid_error(handle));
	}
	

	// Request state (cmd 0x81). The first byte is the report number (0x0).
	buf[0] = 0x0;
	buf[1] = 0x81;
	hid_write(handle, buf, 17);
	if (res < 0)
		printf("Unable to write() (2)\n");

	// Read requested state. hid_read() has been set to be
	// non-blocking by the call to hid_set_nonblocking() above.
	// This loop demonstrates the non-blocking nature of hid_read().
	res = 0;
	while (res == 0) {
		res = hid_read(handle, buf, 17);
		if (res == 0)
			printf("waiting...\n");
		if (res < 0)
			printf("Unable to read()\n");
	}

	// Print out the returned buffer.
	for (i = 0; i < res; i++)
		printf("%02hhx ", buf[i]);
	printf("\n");

	system("pause");

	return 0;
}<|MERGE_RESOLUTION|>--- conflicted
+++ resolved
@@ -40,15 +40,10 @@
 	// and optionally the Serial number.
 	////handle = hid_open(0x4d8, 0x3f, L"12345");
 	handle = hid_open(0x4d8, 0x3f, NULL);
-<<<<<<< HEAD
 	if (handle < 0) {
 		printf("unable to open device\n");
 		wprintf(L"Error: %s\n", hid_error(handle));
 	}
-=======
-	if (handle < 0)
-		printf("Unable to open device\n");
->>>>>>> 2fb125f4
 
 	// Read the Manufacturer String
 	wstr[0] = 0x0000;
@@ -78,7 +73,6 @@
 		printf("Unable to read indexed string 1\n");
 	wprintf(L"Indexed String 1: %s\n", wstr);
 
-<<<<<<< HEAD
 	// Set the hid_read() function to be non-blocking.
 	hid_set_nonblocking(handle, 1);
 	
@@ -86,11 +80,8 @@
 	// data here, but execution should not block.
 	res = hid_read(handle, buf, 17);
 
-	// Toggle LED (cmd 0x80)
-=======
-	// Toggle LED (cmd 0x80). The first byte is the report number (0x0).
-	buf[0] = 0x0;
->>>>>>> 2fb125f4
+	// Toggle LED (cmd 0x80). The first byte is the report number (0x1).
+	buf[0] = 0x1;
 	buf[1] = 0x80;
 	res = hid_write(handle, buf, 17);
 	if (res < 0) {
@@ -99,8 +90,8 @@
 	}
 	
 
-	// Request state (cmd 0x81). The first byte is the report number (0x0).
-	buf[0] = 0x0;
+	// Request state (cmd 0x81). The first byte is the report number (0x1).
+	buf[0] = 0x1;
 	buf[1] = 0x81;
 	hid_write(handle, buf, 17);
 	if (res < 0)
