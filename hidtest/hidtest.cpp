--- conflicted
+++ resolved
@@ -180,12 +180,9 @@
 
 	hid_close(handle);
 
-<<<<<<< HEAD
-=======
 	/* Free static HIDAPI objects. */
 	hid_exit();
 
->>>>>>> 9d50cf35
 #ifdef WIN32
 	system("pause");
 #endif
